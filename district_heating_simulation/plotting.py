import networkx as nx
<<<<<<< HEAD
import osmnx as ox
import folium as fol
from folium.features import DivIcon
import matplotlib.pyplot as plt
import matplotlib.collections as collections
from matplotlib.lines import Line2D
import pandas as pd
import numpy as np
from math import sqrt
from collections import namedtuple


class Network:
    """
    Create Network object

    Attributes
    ----------
    place : string
        name of the place/figure
    point : tuple
        the center point as coordinates
    node_data: pandas df
        the data which will be used as coordinates of nodes
    edge_data: pandas df
        the data which will be used as connections of nodes

    """
    def __init__(self, name, point, node_data, edge_data, **kwargs):
        self.name = name
        self.point = point
        self.node_data = node_data
        self.edge_data = edge_data
        self.node_id = node_data['node_id']
        self.lat = node_data['lat']
        self.lon = node_data['lon']
        self.node_type = node_data['node_type']
        self._add_colors()


    def _add_colors(self):
        color = {'producer': '#ff0000',
                 'consumer': '#00ff00',
                 'split': '#000000'}
        
        self.node_data = (self.node_data
                              .assign(node_color=self.node_data['node_type'])
                              .replace({'node_color': color}))

        return self.node_data['node_color']


    def _get_sw(self):
        sw = {'motorway': 3.0,
              'trunk': 2.5,
              'primary': 1.5,
              'secondary': 1.0,
              'tertiary': 1.0,
              'unclassified': 0.75,
              'residential': 0.75}

        return sw


    def _add_points(self, ax):
        ax.scatter(self.lon.tolist(),
                   self.lat.tolist(),
                   c=self.node_data['node_color'].tolist(),
                   s=500)


    def _add_labels(self, ax):
        for i in range(0, len(self.node_data)):
            ax.annotate(self.node_data['node_id'][i],
                        xy=(self.lon[i], self.lat[i]),
                        color='white',
                        size=30,
                        fontweight=750)


    def _draw_edges(self, ax):
        for i in range(0, len(self.edge_data)):
            edge = [(self.lon[self.edge_data['node_id_1'][i]],
                     self.lat[self.edge_data['node_id_1'][i]]),
                    (self.lon[self.edge_data['node_id_2'][i]],
                     self.lat[self.edge_data['node_id_2'][i]])]
            (edge_lon, edge_lat) = zip(*edge)

            # linewidth settings
            lw_avg = self.edge_data['value'].mean()
            lw = self.edge_data['value'][i] / lw_avg

            # add_lines
            if self.edge_data['edge_type'][i] == 'elec':
                ax.add_line(Line2D(edge_lon, edge_lat,
                                   linewidth=lw*3,
                                   color='blue'))
                ax.arrow(edge_lon[0], edge_lat[0],
                         (edge_lon[1]-edge_lon[0])/2,
                         (edge_lat[1]-edge_lat[0])/2,
                         width=0,
                         head_length=.001, head_width=.001,
                         color='blue')
            else:
                ax.add_line(Line2D(edge_lon, edge_lat,
                   linewidth=lw*3,
                   color='orange'))
                ax.arrow(edge_lon[0], edge_lat[0],
                         (edge_lon[1]-edge_lon[0])/2,
                         (edge_lat[1]-edge_lat[0])/2,
                         width=0,
                         head_length=.001, head_width=.001,
                         color='orange')


    def _get_bearing(self, p1, p2):
        '''
        Returns compass bearing from p1 to p2

        Parameters
        p1 : namedtuple with lat lon
        p2 : namedtuple with lat lon

        Return
        compass bearing of type float
        '''
        long_diff = np.radians(p2.lon - p1.lon)

        lat1 = np.radians(p1.lat)
        lat2 = np.radians(p2.lat)

        x = np.sin(long_diff) * np.cos(lat2)
        y = (np.cos(lat1) * np.sin(lat2) 
            - (np.sin(lat1) * np.cos(lat2) 
            * np.cos(long_diff)))

        bearing = np.degrees(np.arctan2(x, y))

        # adjusting for compass bearing
        if bearing < 0:
            return bearing + 360

        return bearing


    def _get_arrows(self, locations, color='black', size=8, n_arrows=3):
        '''
        Get a list of correctly placed and rotated 
        arrows/markers to be plotted

        Parameters
        locations : list of lists of lat lons that represent the 
                    start and end of the line. 
                    eg [[41.1132, -96.1993],[41.3810, -95.8021]]
        color : default is 'black'
        size : default is 8
        n_arrows : number of arrows to create.  default is 3

        Return
        list of arrows/markers
        '''

        Point = namedtuple('Point', field_names=['lat', 'lon'])

        # creating point from our Point named tuple
        p1 = Point(locations[0][0], locations[0][1])
        p2 = Point(locations[1][0], locations[1][1])

        # getting the rotation needed for our marker.  
        # Subtracting 90 to account for the marker's orientation
        # of due East(get_bearing returns North)
        rotation = self._get_bearing(p1, p2) - 90

        # get an evenly space list of lats and lons for our arrows
        # note that I'm discarding the first and last for aesthetics
        # as I'm using markers to denote the start and end
        arrow_lats = np.linspace(p1.lat, p2.lat, n_arrows + 2)[1:n_arrows+1]
        arrow_lons = np.linspace(p1.lon, p2.lon, n_arrows + 2)[1:n_arrows+1]

        arrows = []

        #creating each "arrow" and appending them to our arrows list
        for points in zip(arrow_lats, arrow_lons):
            arrows.append(fol.RegularPolygonMarker(location=points,
                          color=color, number_of_sides=3,
                          radius=size, rotation=rotation, fill=True))

        return arrows


    def draw_map(self, distance, dpi):
        sw = self._get_sw()

        # osmnx config
        ox.config(use_cache=False, log_console=True)

        # get GeoDataFrame
        gdf = ox.footprints.footprints_from_point(point=self.point,
                                                  distance=distance)

        # plot a figure-ground diagram of a street network
        fig, ax = ox.plot_figure_ground(point=self.point,
                                        dist=distance,
                                        street_widths=sw,
                                        dpi=dpi,
                                        bgcolor='#333333',
                                        edge_color='w',
                                        network_type='drive',  
                                        default_width=0.75,
                                        fig_length=20,
                                        save=False,
                                        show=False,
                                        close=False)

        # plot a GeoDataFrame of footprints
        fig, ax = ox.footprints.plot_footprints(gdf, fig=fig, ax=ax,
                                                dpi=dpi,
                                                color='#ABABAB',
                                                figsize=(20, 20),
                                                set_bounds=False,
                                                save=False,
                                                show=False,
                                                close=False)

        # add points
        self._add_points(ax)

        # add labels
        self._add_labels(ax)

        # draw edges
        self._draw_edges(ax)

        return plt


    def create_interactive_map(self):
        # create map
        m = fol.Map(location=[self.lat.mean(), self.lon.mean()],
                    zoom_start=14)

        for i in range(0, len(self.node_data)):
            # draw nodes
            fol.CircleMarker([self.lat[i], self.lon[i]],
                             # popup=data['node_id'][i],
                             color=self.node_data['node_color'][i],
                             fill_color=self.node_data['node_color'][i],
                             radius=20).add_to(m)

            # draw node ids
            fol.Marker([self.lat[i], self.lon[i]],
                       icon=DivIcon(icon_size=(-35, 75),
                       icon_anchor=(0, 0),
                       html='<div style="font-size: 16pt">%s</div>'
                       % self.node_data['node_id'][i])).add_to(m)

        for i in range(0, len(self.edge_data)):
            # linewidth settings
            lw_avg = self.edge_data['value'].mean()
            lw = self.edge_data['value'][i] / lw_avg

            # draw edges
            if self.edge_data['edge_type'][i] == 'elec':
                fol.PolyLine(locations=[[self.lat[self.edge_data['node_id_1'][i]],
                                         self.lon[self.edge_data['node_id_1'][i]]],
                                        [self.lat[self.edge_data['node_id_2'][i]],
                                         self.lon[self.edge_data['node_id_2'][i]]]],
                             color='blue',
                             weight=lw*3).add_to(m)

                arrows = self._get_arrows(
                    locations=[[self.lat[self.edge_data['node_id_1'][i]],
                                self.lon[self.edge_data['node_id_1'][i]]],
                               [self.lat[self.edge_data['node_id_2'][i]],
                                self.lon[self.edge_data['node_id_2'][i]]]],
                    color='blue', n_arrows=3)

                for arrow in arrows:
                    arrow.add_to(m)

            else:
                fol.PolyLine(locations=[[self.lat[self.edge_data['node_id_1'][i]],
                                         self.lon[self.edge_data['node_id_1'][i]]],
                                        [self.lat[self.edge_data['node_id_2'][i]],
                                         self.lon[self.edge_data['node_id_2'][i]]]],
                             color='orange',
                             weight=lw*3).add_to(m)

                arrows = self._get_arrows(
                    locations=[[self.lat[self.edge_data['node_id_1'][i]],
                                self.lon[self.edge_data['node_id_1'][i]]],
                               [self.lat[self.edge_data['node_id_2'][i]],
                                self.lon[self.edge_data['node_id_2'][i]]]],
                    color='orange', n_arrows=3)

                for arrow in arrows:
                    arrow.add_to(m)

        return m

=======
import numpy as np
import matplotlib.pyplot as plt
import matplotlib.collections as collections
from cartopy.io.img_tiles import Stamen
from cartopy import crs as ccrs

class InteractiveMap():
    r"""
>>>>>>> c52787f4


    """
    def __init__(self, thermal_network):
        pass

    def draw(self):
        pass


<<<<<<< HEAD
def draw_G(G, fig_width, fig_height, bgcolor='w',
               use_geom=False, edge_color='b', edge_linewidth=1,
               edge_alpha=1, node_size=3, node_color='r', node_alpha=1,
=======
class StaticMap():
    r"""


    """
    def __init__(self, thermal_network, figsize=(5,5), node_size=3,
                 edge_width=3, node_color='r', edge_color='g'):
        self.graph = thermal_network.get_nx_graph()
        self.figsize = figsize
        self.node_size = node_size
        self.edge_width = edge_width
        self.node_color = node_color
        self.edge_color = edge_color
        self.positions = {node_id: np.array([data['lon'], data['lat']])
                          for node_id, data in self.graph.nodes(data=True)}
        self.extent = self._get_extent()
        pass

    def _get_extent(self):
        lon = [pos[0] for pos in self.positions.values()]
        lat = [pos[1] for pos in self.positions.values()]
        extent = np.array([np.min(lon), np.max(lon), np.min(lat), np.max(lat)])
        delta = [extent[1] - extent[0], extent[3] - extent[2]]
        extent += 0.1 * np.array([-delta[0], delta[0], -delta[1], delta[1]])
        return extent

    def draw(self, bgcolor='w', no_axis=False, background_map=False,
               use_geom=False, edge_color='b', edge_linewidth=2,
               edge_alpha=1, node_size=40, node_color='r', node_alpha=1,
>>>>>>> c52787f4
               node_edgecolor='r', node_zorder=1):
        """
        This function has been adapted from osmnx plots.plot_graph() function.
        """
        if background_map:
            imagery = Stamen(style='toner-lite')
            zoom_level = 15
            fig, ax = plt.subplots(figsize=self.figsize,
                                   subplot_kw={'projection': imagery.crs})
            ax.set_extent(self.extent, crs=ccrs.Geodetic())
            ax.add_image(imagery, zoom_level, alpha=1, interpolation='bilinear')

        else:
            fig, ax = plt.subplots(figsize=self.figsize, facecolor=bgcolor,
                                   subplot_kw = {'projection': ccrs.Mercator()})
            ax.set_extent(self.extent, crs=ccrs.Geodetic())

        lines = []
        for u, v, data in self.graph.edges(data=True):
            if 'geometry' in data and use_geom:
                # if it has a geometry attribute (a list of line segments), add them
                # to the list of lines to plot
                xs, ys = data['geometry'].xy
                lines.append(list(zip(xs, ys)))
            else:
                # if it doesn't have a geometry attribute, the edge is a straight
                # line from node to node
                x1 = self.graph.nodes[u]['lon']
                y1 = self.graph.nodes[u]['lat']
                x2 = self.graph.nodes[v]['lon']
                y2 = self.graph.nodes[v]['lat']
                line = [(x1, y1), (x2, y2)]
                lines.append(line)

        # add the lines to the axis as a linecollection
        lc = collections.LineCollection(lines,
                                        colors=edge_color,
                                        linewidths=edge_linewidth,
                                        alpha=edge_alpha,
                                        zorder=2,
                                        transform=ccrs.Geodetic())
        ax.add_collection(lc)

        node_Xs = [float(x) for _, x in self.graph.nodes(data='lon')]
        node_Ys = [float(y) for _, y in self.graph.nodes(data='lat')]

        ax.scatter(node_Xs,
                   node_Ys,
                   s=node_size,
                   c=node_color,
                   alpha=node_alpha,
                   edgecolor=node_edgecolor,
                   zorder=node_zorder,
                   transform=ccrs.Geodetic())

        if no_axis:
            ax = plt.gca()
            ax.set_axis_off()

        return plt<|MERGE_RESOLUTION|>--- conflicted
+++ resolved
@@ -1,31 +1,16 @@
-import networkx as nx
-<<<<<<< HEAD
-import osmnx as ox
 import folium as fol
 from folium.features import DivIcon
+from collections import namedtuple
+from cartopy.io.img_tiles import Stamen
+from cartopy import crs as ccrs
 import matplotlib.pyplot as plt
 import matplotlib.collections as collections
-from matplotlib.lines import Line2D
-import pandas as pd
 import numpy as np
-from math import sqrt
-from collections import namedtuple
-
-
-class Network:
-    """
-    Create Network object
-
-    Attributes
-    ----------
-    place : string
-        name of the place/figure
-    point : tuple
-        the center point as coordinates
-    node_data: pandas df
-        the data which will be used as coordinates of nodes
-    edge_data: pandas df
-        the data which will be used as connections of nodes
+
+
+class InteractiveMap():
+    r"""
+
 
     """
     def __init__(self, name, point, node_data, edge_data, **kwargs):
@@ -39,7 +24,6 @@
         self.node_type = node_data['node_type']
         self._add_colors()
 
-
     def _add_colors(self):
         color = {'producer': '#ff0000',
                  'consumer': '#00ff00',
@@ -51,7 +35,6 @@
 
         return self.node_data['node_color']
 
-
     def _get_sw(self):
         sw = {'motorway': 3.0,
               'trunk': 2.5,
@@ -63,58 +46,6 @@
 
         return sw
 
-
-    def _add_points(self, ax):
-        ax.scatter(self.lon.tolist(),
-                   self.lat.tolist(),
-                   c=self.node_data['node_color'].tolist(),
-                   s=500)
-
-
-    def _add_labels(self, ax):
-        for i in range(0, len(self.node_data)):
-            ax.annotate(self.node_data['node_id'][i],
-                        xy=(self.lon[i], self.lat[i]),
-                        color='white',
-                        size=30,
-                        fontweight=750)
-
-
-    def _draw_edges(self, ax):
-        for i in range(0, len(self.edge_data)):
-            edge = [(self.lon[self.edge_data['node_id_1'][i]],
-                     self.lat[self.edge_data['node_id_1'][i]]),
-                    (self.lon[self.edge_data['node_id_2'][i]],
-                     self.lat[self.edge_data['node_id_2'][i]])]
-            (edge_lon, edge_lat) = zip(*edge)
-
-            # linewidth settings
-            lw_avg = self.edge_data['value'].mean()
-            lw = self.edge_data['value'][i] / lw_avg
-
-            # add_lines
-            if self.edge_data['edge_type'][i] == 'elec':
-                ax.add_line(Line2D(edge_lon, edge_lat,
-                                   linewidth=lw*3,
-                                   color='blue'))
-                ax.arrow(edge_lon[0], edge_lat[0],
-                         (edge_lon[1]-edge_lon[0])/2,
-                         (edge_lat[1]-edge_lat[0])/2,
-                         width=0,
-                         head_length=.001, head_width=.001,
-                         color='blue')
-            else:
-                ax.add_line(Line2D(edge_lon, edge_lat,
-                   linewidth=lw*3,
-                   color='orange'))
-                ax.arrow(edge_lon[0], edge_lat[0],
-                         (edge_lon[1]-edge_lon[0])/2,
-                         (edge_lat[1]-edge_lat[0])/2,
-                         width=0,
-                         head_length=.001, head_width=.001,
-                         color='orange')
-
-
     def _get_bearing(self, p1, p2):
         '''
         Returns compass bearing from p1 to p2
@@ -143,7 +74,6 @@
             return bearing + 360
 
         return bearing
-
 
     def _get_arrows(self, locations, color='black', size=8, n_arrows=3):
         '''
@@ -190,53 +120,7 @@
         return arrows
 
 
-    def draw_map(self, distance, dpi):
-        sw = self._get_sw()
-
-        # osmnx config
-        ox.config(use_cache=False, log_console=True)
-
-        # get GeoDataFrame
-        gdf = ox.footprints.footprints_from_point(point=self.point,
-                                                  distance=distance)
-
-        # plot a figure-ground diagram of a street network
-        fig, ax = ox.plot_figure_ground(point=self.point,
-                                        dist=distance,
-                                        street_widths=sw,
-                                        dpi=dpi,
-                                        bgcolor='#333333',
-                                        edge_color='w',
-                                        network_type='drive',  
-                                        default_width=0.75,
-                                        fig_length=20,
-                                        save=False,
-                                        show=False,
-                                        close=False)
-
-        # plot a GeoDataFrame of footprints
-        fig, ax = ox.footprints.plot_footprints(gdf, fig=fig, ax=ax,
-                                                dpi=dpi,
-                                                color='#ABABAB',
-                                                figsize=(20, 20),
-                                                set_bounds=False,
-                                                save=False,
-                                                show=False,
-                                                close=False)
-
-        # add points
-        self._add_points(ax)
-
-        # add labels
-        self._add_labels(ax)
-
-        # draw edges
-        self._draw_edges(ax)
-
-        return plt
-
-
-    def create_interactive_map(self):
+    def draw(self):
         # create map
         m = fol.Map(location=[self.lat.mean(), self.lon.mean()],
                     zoom_start=14)
@@ -300,31 +184,7 @@
 
         return m
 
-=======
-import numpy as np
-import matplotlib.pyplot as plt
-import matplotlib.collections as collections
-from cartopy.io.img_tiles import Stamen
-from cartopy import crs as ccrs
-
-class InteractiveMap():
-    r"""
->>>>>>> c52787f4
-
-
-    """
-    def __init__(self, thermal_network):
-        pass
-
-    def draw(self):
-        pass
-
-
-<<<<<<< HEAD
-def draw_G(G, fig_width, fig_height, bgcolor='w',
-               use_geom=False, edge_color='b', edge_linewidth=1,
-               edge_alpha=1, node_size=3, node_color='r', node_alpha=1,
-=======
+
 class StaticMap():
     r"""
 
@@ -354,7 +214,6 @@
     def draw(self, bgcolor='w', no_axis=False, background_map=False,
                use_geom=False, edge_color='b', edge_linewidth=2,
                edge_alpha=1, node_size=40, node_color='r', node_alpha=1,
->>>>>>> c52787f4
                node_edgecolor='r', node_zorder=1):
         """
         This function has been adapted from osmnx plots.plot_graph() function.
@@ -414,4 +273,4 @@
             ax = plt.gca()
             ax.set_axis_off()
 
-        return plt+        return plt
