--- conflicted
+++ resolved
@@ -64,8 +64,7 @@
 def test_add():
     # missing required attributes
     with pytest.raises(ValueError):
-<<<<<<< HEAD
-        thermal_network.add('Edge', 10)
+        thermal_network.add('Pipe', 10)
 
 
 def test_prod_prod():
@@ -89,7 +88,4 @@
     with pytest.raises(ValueError, match=r"goes from producers directly to consumers, or vice "):
         tn_invest_wrong_3 = tn_invest
         tn_invest_wrong_3.components['edges'].at[0, 'to_node'] = 'consumers-0'
-        dhnx.optimization.setup_optimise_investment(tn_invest, invest_opt)
-=======
-        thermal_network.add('Pipe', 10)
->>>>>>> 166a8e50
+        dhnx.optimization.setup_optimise_investment(tn_invest, invest_opt)